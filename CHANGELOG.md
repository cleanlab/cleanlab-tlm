--- conflicted
+++ resolved
@@ -9,11 +9,8 @@
 
 ### Added
 
-<<<<<<< HEAD
+- Add `embedding` and `embedding_large` as new `similarity_measure` options
 - Add support for Claude 3.7 Sonnet 
-=======
-- Add `embedding` and `embedding_large` as new `similarity_measure` options
->>>>>>> 821d2bfd
 
 ## [1.0.3] - 2025-02-19
 
