--- conflicted
+++ resolved
@@ -7,37 +7,20 @@
 
 ## [Unreleased]
 
-<<<<<<< HEAD
+
+## [1.1.12] - 2025-06-23
+
+### Fixed
+
+- Fixed link in `TLMChatCompletion` docstring
+
 ## [1.1.11] - 2025-06-23
-
-### Changed
-
-- Revised tools prompt in `chat.py`
 
 ### Fixed
 
 - Bug fix in `chat.py` for empty tool list still using tools prompt
 - Bug fix in `chat.py` for handling empty strings args
 
-## [1.1.10] - 2025-06-20
-=======
-## [1.1.12] - 2025-06-23
->>>>>>> 6e47fabe
-
-### Fixed
-
-- Fixed link in `TLMChatCompletion` docstring
-
-## [1.1.11] - 2025-06-23
-
-### Fixed
-
-<<<<<<< HEAD
-- Bug fix in `chat.py` for formatting system prompt after user messages
-=======
-- Bug fix in `chat.py` for empty tool list still using tools prompt
-- Bug fix in `chat.py` for handling empty strings args
->>>>>>> 6e47fabe
 
 ## [1.1.10] - 2025-06-20
 
@@ -231,12 +214,9 @@
 
 - Release of the Cleanlab TLM Python client.
 
-<<<<<<< HEAD
-[Unreleased]: https://github.com/cleanlab/cleanlab-tlm/compare/v1.1.11...HEAD
-=======
+
 [Unreleased]: https://github.com/cleanlab/cleanlab-tlm/compare/v1.1.12...HEAD
 [1.1.12]: https://github.com/cleanlab/cleanlab-tlm/compare/v1.1.11...v1.1.12
->>>>>>> 6e47fabe
 [1.1.11]: https://github.com/cleanlab/cleanlab-tlm/compare/v1.1.10...v1.1.11
 [1.1.10]: https://github.com/cleanlab/cleanlab-tlm/compare/v1.1.9...v1.1.10
 [1.1.9]: https://github.com/cleanlab/cleanlab-tlm/compare/v1.1.8...v1.1.9
