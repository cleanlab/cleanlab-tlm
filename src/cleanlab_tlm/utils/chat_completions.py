--- conflicted
+++ resolved
@@ -87,7 +87,6 @@
         self._validate_chat_completion(response)
         if (messages := openai_kwargs.get("messages")) is None:
             raise ValueError("messages is a required OpenAI input argument.")
-<<<<<<< HEAD
 
         combined_kwargs = {**openai_kwargs, **self._options}
 
@@ -106,16 +105,8 @@
                     )
                 ),
             )
+        
         # all other cases
-        tools = openai_kwargs.get("tools", None)
-        prompt_text = _form_prompt_chat_completions_api(messages, tools)
-        response_text = form_response_string_chat_completions_api(response=self._get_response_message(response))
-        return cast(
-            TLMScore,
-            self._tlm.get_trustworthiness_score(prompt_text, response_text),
-        )
-
-=======
         tools = openai_kwargs.get("tools", None)
 
         prompt_text = _form_prompt_chat_completions_api(messages, tools)
@@ -123,7 +114,7 @@
 
         return cast(TLMScore, self._tlm.get_trustworthiness_score(prompt_text, response_text))
 
->>>>>>> fac93e76
+
     @staticmethod
     def _get_response_message(response: "ChatCompletion") -> "ChatCompletionMessage":
         return response.choices[0].message
